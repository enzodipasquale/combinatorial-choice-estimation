--- conflicted
+++ resolved
@@ -179,60 +179,6 @@
         # Get global max u_sim using Allreduce
         max_u_sim_global = self.comm_manager.comm.allreduce(max_u_sim_local, op=MPI.MAX)
         
-<<<<<<< HEAD
-        # COMBINED GATHER OPTIMIZATION: Compute features and errors on root from gathered bundles
-        # This avoids 2 additional MPI gather operations
-        if self.is_root():
-            print("DEBUG: _master_iteration: computing features and errors on root from gathered bundles", flush=True)
-            sys.stdout.flush()
-            
-            t_comp_features_start = datetime.now()
-            x_sim = self.feature_manager.compute_all_features_on_root(bundles_sim)
-            comp_features_time = (datetime.now() - t_comp_features_start).total_seconds()
-            timing_dict['compute_features'] = comp_features_time
-            
-            t_comp_errors_start = datetime.now()
-            # Compute errors on root using input_data
-            # Errors in input_data have shape (num_simulations, num_agents, num_items) or (num_agents, num_items)
-            # Need to reshape to match bundles_sim shape (num_simulations * num_agents, num_items)
-            errors_input = self.data_manager.input_data["errors"]
-            if errors_input.ndim == 2:
-                # Single simulation: shape (num_agents, num_items)
-                errors_reshaped = errors_input
-            elif errors_input.ndim == 3:
-                # Multiple simulations: shape (num_simulations, num_agents, num_items)
-                errors_reshaped = errors_input.reshape(-1, self.num_items)
-            else:
-                raise ValueError(f"Unexpected errors shape: {errors_input.shape}")
-            
-            errors_sim = (errors_reshaped * bundles_sim).sum(1)
-            comp_errors_time = (datetime.now() - t_comp_errors_start).total_seconds()
-            timing_dict['compute_errors'] = comp_errors_time
-            
-            # Set gather times to 0 since we're computing on root (no gather needed)
-            timing_dict['gather_features'] = 0.0
-            timing_dict['gather_errors'] = 0.0
-            
-            if bundles_sim is not None and len(bundles_sim) > 0:
-                # Features size (approximate, since we computed on root)
-                if x_sim is not None:
-                    timing_dict['gather_features_size'] = x_sim.nbytes
-                # Errors size
-                timing_dict['gather_errors_size'] = errors_sim.nbytes
-        else:
-            x_sim = None
-            errors_sim = None
-            timing_dict['compute_features'] = 0.0
-            timing_dict['compute_errors'] = 0.0
-            timing_dict['gather_features'] = 0.0
-            timing_dict['gather_errors'] = 0.0
-            timing_dict['gather_features_size'] = 0
-            timing_dict['gather_errors_size'] = 0
-        
-        if self.is_root():
-            print("DEBUG: _master_iteration: features and errors computed on root", flush=True)
-            sys.stdout.flush()
-=======
         # Broadcast u_master bounds from root (needed for convergence check)
         if self.is_root():
             if self.master_model is None:
@@ -287,13 +233,66 @@
             timing_dict['master_update'] = 0.0
             timing_dict['master_optimize'] = 0.0
             return True
->>>>>>> 7b768e2d
         
         # Gather bundles, features, and errors
         t_mpi_gather_start = datetime.now()
+        t_gather_bundles_start = datetime.now()
         bundles_sim = self.comm_manager.concatenate_array_at_root_fast(local_pricing_results, root=0)
-        x_sim = self.feature_manager.compute_gathered_features(local_pricing_results, timing_dict=None)
-        errors_sim = self.feature_manager.compute_gathered_errors(local_pricing_results, timing_dict=None)
+        gather_bundles_time = (datetime.now() - t_gather_bundles_start).total_seconds()
+        timing_dict['gather_bundles'] = gather_bundles_time
+        
+        if local_pricing_results is not None and len(local_pricing_results) > 0:
+            bundles_size = local_pricing_results.nbytes
+            timing_dict['gather_bundles_size'] = bundles_size
+            if gather_bundles_time > 0:
+                timing_dict['gather_bundles_bandwidth_mbps'] = (bundles_size / gather_bundles_time) / 1e6
+        
+        # COMBINED GATHER OPTIMIZATION: Compute features and errors on root from gathered bundles
+        # This avoids 2 additional MPI gather operations
+        if self.is_root():
+            t_comp_features_start = datetime.now()
+            x_sim = self.feature_manager.compute_all_features_on_root(bundles_sim)
+            comp_features_time = (datetime.now() - t_comp_features_start).total_seconds()
+            timing_dict['compute_features'] = comp_features_time
+            
+            t_comp_errors_start = datetime.now()
+            # Compute errors on root using input_data
+            # Errors in input_data have shape (num_simulations, num_agents, num_items) or (num_agents, num_items)
+            # Need to reshape to match bundles_sim shape (num_simulations * num_agents, num_items)
+            errors_input = self.data_manager.input_data["errors"]
+            if errors_input.ndim == 2:
+                # Single simulation: shape (num_agents, num_items)
+                errors_reshaped = errors_input
+            elif errors_input.ndim == 3:
+                # Multiple simulations: shape (num_simulations, num_agents, num_items)
+                errors_reshaped = errors_input.reshape(-1, self.num_items)
+            else:
+                raise ValueError(f"Unexpected errors shape: {errors_input.shape}")
+            
+            errors_sim = (errors_reshaped * bundles_sim).sum(1)
+            comp_errors_time = (datetime.now() - t_comp_errors_start).total_seconds()
+            timing_dict['compute_errors'] = comp_errors_time
+            
+            # Set gather times to 0 since we're computing on root (no gather needed)
+            timing_dict['gather_features'] = 0.0
+            timing_dict['gather_errors'] = 0.0
+            
+            if bundles_sim is not None and len(bundles_sim) > 0:
+                # Features size (approximate, since we computed on root)
+                if x_sim is not None:
+                    timing_dict['gather_features_size'] = x_sim.nbytes
+                # Errors size
+                timing_dict['gather_errors_size'] = errors_sim.nbytes
+        else:
+            x_sim = None
+            errors_sim = None
+            timing_dict['compute_features'] = 0.0
+            timing_dict['compute_errors'] = 0.0
+            timing_dict['gather_features'] = 0.0
+            timing_dict['gather_errors'] = 0.0
+            timing_dict['gather_features_size'] = 0
+            timing_dict['gather_errors_size'] = 0
+        
         timing_dict['mpi_gather'] = (datetime.now() - t_mpi_gather_start).total_seconds()
         
         stop = False
